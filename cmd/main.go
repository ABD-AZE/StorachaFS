// cmd/main.go
package main

import (
	"github.com/ABD-AZE/StorachaFS/cmd/storachafs"
)
<<<<<<< HEAD
 // run eg: `./main QmYwAPJzv5CZsnA625s3Xf2nemtYgPpHdWEz79ojWnPbdG /tmp/storacha` after building with `go build -o main cmd/main.go`
=======
>>>>>>> 6a006a76

func main() {
	storachafs.Execute()
}<|MERGE_RESOLUTION|>--- conflicted
+++ resolved
@@ -4,10 +4,8 @@
 import (
 	"github.com/ABD-AZE/StorachaFS/cmd/storachafs"
 )
-<<<<<<< HEAD
- // run eg: `./main QmYwAPJzv5CZsnA625s3Xf2nemtYgPpHdWEz79ojWnPbdG /tmp/storacha` after building with `go build -o main cmd/main.go`
-=======
->>>>>>> 6a006a76
+
+// run eg: `./main QmYwAPJzv5CZsnA625s3Xf2nemtYgPpHdWEz79ojWnPbdG /tmp/storacha` after building with `go build -o main cmd/main.go`
 
 func main() {
 	storachafs.Execute()
